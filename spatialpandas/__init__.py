from distutils.version import LooseVersion

import param as _param
import pandas as _pd

from . import geometry, spatialindex, tools
from .geodataframe import GeoDataFrame
from .geoseries import GeoSeries
from .tools.sjoin import sjoin

try:
    import dask.dataframe  # noqa

    # Import to trigger registration of types with Dask
    import spatialpandas.dask  # noqa
except ImportError:
    # Dask dataframe not available
    pass

__version__ = str(
    _param.version.Version(
        fpath=__file__,
        archive_commit="$Format:%h$",
        reponame="spatialpandas",
    ))

<<<<<<< HEAD
# improve pandas compatibility, based on geopandas _compat.py
PANDAS_GE_12 = str(_pd.__version__) >= LooseVersion("1.2.0")
=======
__all__ = [
    "GeoDataFrame",
    "GeoSeries",
    "geometry",
    "sjoin",
    "spatialindex",
    "tools",
]
>>>>>>> a37cb121
<|MERGE_RESOLUTION|>--- conflicted
+++ resolved
@@ -24,10 +24,8 @@
         reponame="spatialpandas",
     ))
 
-<<<<<<< HEAD
 # improve pandas compatibility, based on geopandas _compat.py
 PANDAS_GE_12 = str(_pd.__version__) >= LooseVersion("1.2.0")
-=======
 __all__ = [
     "GeoDataFrame",
     "GeoSeries",
@@ -35,5 +33,4 @@
     "sjoin",
     "spatialindex",
     "tools",
-]
->>>>>>> a37cb121
+]