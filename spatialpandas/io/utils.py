--- conflicted
+++ resolved
@@ -38,15 +38,8 @@
             return fsspec.filesystem(filesystem, **fsspec_opts)
         except ValueError as e:
             raise ValueError(
-<<<<<<< HEAD
-                "Received invalid filesystem value with type: {typ}".format(
-                    typ=type(filesystem)
-                )
+                f"Received invalid filesystem value with type: {type(filesystem)}"
             ) from e
-=======
-                f"Received invalid filesystem value with type: {type(filesystem)}"
-            )
->>>>>>> ecdb65e4
 
 
 def _maybe_prepend_protocol(
