import pandas.tests.extension.base as eb
import pytest
from spatialpandas.geometry import LineArray, LineDtype


def test_equality():
    a = LineArray([[0, 1], [1, 2, 3, 4], None, [-1, -2], []], dtype='float64')
    assert all(a == a)
    assert all(a[1:-1] == a[[1, 2, 3]])
    assert not any(a[1:-1] == a[[2, 3, 1]])


# Pandas-provided extension array tests
# -------------------------------------
# See http://pandas-docs.github.io/pandas-docs-travis/extending.html
#
# Fixtures
@pytest.fixture
def dtype():
    """A fixture providing the ExtensionDtype to validate."""
    return LineDtype(subtype='float64')


@pytest.fixture
def data():
    """Length-100 array for this type.
        * data[0] and data[1] should both be non missing
        * data[0] and data[1] should not gbe equal
        """
    return LineArray(
        [[0, 1], [1, 2, 3, 4], None, [-1, -2], []]*20, dtype='float64')


@pytest.fixture
def data_repeated(data):
    """
    Generate many datasets.
    Parameters
    ----------
    data : fixture implementing `data`
    Returns
    -------
    Callable[[int], Generator]:
        A callable that takes a `count` argument and
        returns a generator yielding `count` datasets.
    """
    def gen(count):
        for _ in range(count):
            yield data
    return gen


@pytest.fixture
def data_missing():
    """Length-2 array with [NA, Valid]"""
    return LineArray([None, [-1, 0, 1, 2]], dtype='int64')


@pytest.fixture(params=['data', 'data_missing'])
def all_data(request, data, data_missing):
    """Parametrized fixture giving 'data' and 'data_missing'"""
    if request.param == 'data':
        return data
    elif request.param == 'data_missing':
        return data_missing


@pytest.fixture
def data_for_sorting():
    """Length-3 array with a known sort order.
    This should be three items [B, C, A] with
    A < B < C
    """
    return LineArray([[1, 0], [2, 0], [0, 0]])


@pytest.fixture
def data_missing_for_sorting():
    """Length-3 array with a known sort order.
    This should be three items [B, NA, A] with
    A < B and NA missing.
    """
    return LineArray([[1, 0], None, [0, 0]])


@pytest.fixture
def data_for_grouping():
    """Data for factorization, grouping, and unique tests.
    Expected to be like [B, B, NA, NA, A, A, B, C]
    Where A < B < C and NA is missing
    """
    return LineArray(
        [[1, 0], [1, 0], None, None, [0, 0], [0, 0], [1, 0], [2, 0]])


@pytest.fixture
def na_cmp():
    return lambda x, y: x is None and y is None


@pytest.fixture
def na_value():
    return None


@pytest.fixture
def groupby_apply_op():
    return lambda x: [1] * len(x)


@pytest.fixture
def fillna_method():
    return 'ffill'


@pytest.fixture(params=[True, False])
def as_frame(request):
    return request.param


@pytest.fixture(params=[True, False])
def as_series(request):
    return request.param


@pytest.fixture(params=[True, False])
def use_numpy(request):
    return request.param


@pytest.fixture(params=[None, lambda x: x])
def sort_by_key(request):
    """
    copied from pandas.conftest. Not sure why importing this module isn't enough
    to register fixture with pytest

    Simple fixture for testing keys in sorting methods.
    Tests None (no key) and the identity key.
    """
    return request.param


# Subclass BaseDtypeTests to run pandas-provided extension array test suite
class TestGeometryConstructors(eb.BaseConstructorsTests):
    pass


class TestGeometryDtype(eb.BaseDtypeTests):
    pass


class TestGeometryGetitem(eb.BaseGetitemTests):
    @pytest.mark.skip(reason="non-None fill value not supported")
    def test_take_non_na_fill_value(self):
        pass

    @pytest.mark.skip(reason="non-None fill value not supported")
    def test_reindex_non_na_fill_value(self, data_missing):
        pass

    @pytest.mark.skip("Cannot mask with a boolean indexer containing NA values")
    def test_getitem_boolean_na_treated_as_false(self, data):
        pass


class TestGeometryGroupby(eb.BaseGroupbyTests):
    @pytest.mark.skip(
        reason="The truth value of an array with more than one element is ambiguous."
    )
    def test_groupby_apply_identity(self):
        pass


class TestGeometryInterface(eb.BaseInterfaceTests):
    # # NotImplementedError: 'GeometryList' does not support __setitem__
    @pytest.mark.skip(reason="__setitem__ not supported")
    def test_copy(self):
        pass

    @pytest.mark.skip(reason="__setitem__ not supported")
    def test_view(self):
        pass

<<<<<<< HEAD
    @pytest.mark.skip(reason="__contains__ not supported")
    def test_contains(self, data, data_missing):
=======
    @pytest.mark.skip(reason="contains not supported")
    def test_contains(self):
>>>>>>> 6bd33112
        pass


class TestGeometryMethods(eb.BaseMethodsTests):
    # # AttributeError: 'RaggedArray' object has no attribute 'value_counts'
    @pytest.mark.skip(reason="value_counts not supported")
    def test_value_counts(self):
        pass

    # Ragged array elements don't support binary operators
    @pytest.mark.skip(reason="ragged does not support <= on elements")
    def test_combine_le(self):
        pass

    @pytest.mark.skip(reason="ragged does not support + on elements")
    def test_combine_add(self):
        pass

    @pytest.mark.skip(reason="combine_first not supported")
    def test_combine_first(self):
        pass

    @pytest.mark.skip(
        reason="Searchsorted seems not implemented for custom extension arrays"
    )
    def test_searchsorted(self):
        pass

    @pytest.mark.skip(
        reason="__setitem__ not supported"
    )
    def test_shift_0_periods(self, data):
        pass

    @pytest.mark.skip(
        reason="value_counts not yet supported"
    )
    def test_value_counts_with_normalize(self, data):
        pass

class TestGeometryPrinting(eb.BasePrintingTests):
    pass


class TestGeometryMissing(eb.BaseMissingTests):
    pass


class TestGeometryReshaping(eb.BaseReshapingTests):
    @pytest.mark.skip(reason="__setitem__ not supported")
    def test_ravel(self):
        pass

<<<<<<< HEAD
    @pytest.mark.skip(reason="__setitem__ not supported")
=======
    @pytest.mark.skip(reason="transpose with numpy array elements seems not supported")
>>>>>>> 6bd33112
    def test_transpose(self):
        pass<|MERGE_RESOLUTION|>--- conflicted
+++ resolved
@@ -181,13 +181,8 @@
     def test_view(self):
         pass
 
-<<<<<<< HEAD
-    @pytest.mark.skip(reason="__contains__ not supported")
-    def test_contains(self, data, data_missing):
-=======
     @pytest.mark.skip(reason="contains not supported")
     def test_contains(self):
->>>>>>> 6bd33112
         pass
 
 
@@ -241,10 +236,6 @@
     def test_ravel(self):
         pass
 
-<<<<<<< HEAD
-    @pytest.mark.skip(reason="__setitem__ not supported")
-=======
     @pytest.mark.skip(reason="transpose with numpy array elements seems not supported")
->>>>>>> 6bd33112
     def test_transpose(self):
         pass